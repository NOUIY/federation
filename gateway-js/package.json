{
  "name": "@apollo/gateway",
  "version": "0.45.0-alpha.1",
  "description": "Apollo Gateway",
  "author": "Apollo <packages@apollographql.com>",
  "main": "dist/index.js",
  "types": "dist/index.d.ts",
  "repository": {
    "type": "git",
    "url": "git+https://github.com/apollographql/federation.git",
    "directory": "gateway-js/"
  },
  "keywords": [
    "graphql",
    "federation",
    "gateway",
    "server",
    "apollo"
  ],
  "engines": {
    "node": ">=12.13.0 <17.0"
  },
  "license": "MIT",
  "publishConfig": {
    "access": "public"
  },
  "dependencies": {
    "@apollo/core-schema": "^0.2.0",
    "@apollo/federation": "file:../federation-js",
    "@apollo/query-planner": "file:../query-planner-js",
    "@opentelemetry/api": "^1.0.1",
    "@types/node-fetch": "2.5.12",
    "apollo-graphql": "^0.9.5",
    "apollo-reporting-protobuf": "^0.8.0 || ^3.0.0 || ^3.3.0-alpha.0",
    "apollo-server-caching": "^0.7.0 || ^3.0.0",
    "apollo-server-core": "^2.23.0 || ^3.0.0 || ^3.6.0-alpha.0",
    "apollo-server-env": "^3.0.0 || ^4.0.0",
    "apollo-server-errors": "^2.5.0 || ^3.0.0",
<<<<<<< HEAD
    "apollo-server-types": "^0.9.0 || ^3.0.0",
    "callable-instance": "^2.0.0", 
=======
    "apollo-server-types": "^0.9.0 || ^3.0.0 || ^3.5.0-alpha.0",
>>>>>>> e6cc90bd
    "loglevel": "^1.6.1",
    "make-fetch-happen": "^8.0.0",
    "pretty-format": "^27.3.1"
  },
  "peerDependencies": {
    "graphql": "^15.7.2"
  }
}<|MERGE_RESOLUTION|>--- conflicted
+++ resolved
@@ -36,12 +36,8 @@
     "apollo-server-core": "^2.23.0 || ^3.0.0 || ^3.6.0-alpha.0",
     "apollo-server-env": "^3.0.0 || ^4.0.0",
     "apollo-server-errors": "^2.5.0 || ^3.0.0",
-<<<<<<< HEAD
-    "apollo-server-types": "^0.9.0 || ^3.0.0",
+    "apollo-server-types": "^0.9.0 || ^3.0.0 || ^3.5.0-alpha.0",
     "callable-instance": "^2.0.0", 
-=======
-    "apollo-server-types": "^0.9.0 || ^3.0.0 || ^3.5.0-alpha.0",
->>>>>>> e6cc90bd
     "loglevel": "^1.6.1",
     "make-fetch-happen": "^8.0.0",
     "pretty-format": "^27.3.1"
