--- conflicted
+++ resolved
@@ -1,10 +1,6 @@
 {
   "name": "@apollo/subgraph",
-<<<<<<< HEAD
-  "version": "2.3.5",
-=======
   "version": "2.4.0",
->>>>>>> 51a8822e
   "description": "Apollo Subgraph Utilities",
   "main": "dist/index.js",
   "types": "dist/index.d.ts",
@@ -29,11 +25,7 @@
   },
   "dependencies": {
     "@apollo/cache-control-types": "^1.0.2",
-<<<<<<< HEAD
-    "@apollo/federation-internals": "2.3.5"
-=======
     "@apollo/federation-internals": "2.4.0"
->>>>>>> 51a8822e
   },
   "peerDependencies": {
     "graphql": "^16.5.0"
